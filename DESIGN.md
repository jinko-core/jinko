--- conflicted
+++ resolved
@@ -107,14 +107,13 @@
 file ?), source (the actual source code, for errors), and a Statement or an Expression
 to execute.
 
-<<<<<<< HEAD
 ## Memory allocation
 
 Memory allocation and collection is done via reference counting. This implies lower stress
 on the hardware used to run the program, and is easier to implement, thus keeping
 broccoli simpler. However, this causes issues when an instance references itself, thus
 creating memory leaks.
-=======
+
 ## Nullable types
 
 In Rust, types are not nullable. There is no way (in the safe subset of the language
@@ -143,5 +142,4 @@
 
 The broccoli interpreter should keep track of variables and functions. Therefore, at
 least two hashmaps are required, one for variables and one for functions. Each of these
-elements need to have a unique name to identify them.
->>>>>>> b4ed95c7
+elements need to have a unique name to identify them.