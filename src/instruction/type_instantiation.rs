--- conflicted
+++ resolved
@@ -5,10 +5,6 @@
     Context, ErrKind, Error, InstrKind, Instruction, ObjectInstance, Rename, TypeDec, TypeId,
     VarAssign,
 };
-<<<<<<< HEAD
-=======
-use crate::instance::Name;
->>>>>>> 6c5b847c
 
 use std::rc::Rc;
 
@@ -119,34 +115,17 @@
             return None;
         }
 
-<<<<<<< HEAD
         let mut instance = ObjectInstance::empty_with_fields();
 
         for named_arg in self.fields.iter() {
-=======
-        let mut size: usize = 0;
-        let mut data: Vec<u8> = Vec::new();
-        let mut fields: Vec<(Name, ObjectInstance)> = Vec::new();
-        for (_, named_arg) in self.fields.iter().enumerate() {
-            // FIXME: Need to assign the correct field to the field that corresponds
-            // in the typedec
->>>>>>> 6c5b847c
             let field_instr = named_arg.value();
             let field_name = named_arg.symbol();
             let field_instance = field_instr.execute_expression(ctx)?;
 
-<<<<<<< HEAD
             if let Err(e) = instance.set_field(field_name, field_instance) {
                 ctx.error(e);
                 return None;
             }
-=======
-            let instance = field_instr.execute_expression(ctx)?;
-            size += instance.size();
-
-            data.append(&mut instance.data().to_vec());
-            fields.push((field_name.to_string(), instance));
->>>>>>> 6c5b847c
         }
 
         // FIXME: Disgusting
