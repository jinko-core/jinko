//! TypeInstantiations are used when instantiating a type. The argument list is given to the
//! type on execution.

use super::{
<<<<<<< HEAD
    InstrKind, Instruction, Interpreter, JkErrKind, JkError, ObjectInstance, TypeDec, VarAssign,
=======
    InstrKind, Instruction, Interpreter, JkErrKind, JkError, ObjectInstance, Rename, TypeDec,
    TypeId,
>>>>>>> ac65a758
};
use crate::instance::{Name, Size};

use std::rc::Rc;

#[derive(Clone)]
pub struct TypeInstantiation {
<<<<<<< HEAD
    type_name: String,

    fields: Vec<VarAssign>,
=======
    type_name: TypeId,
    fields: Vec<Box<dyn Instruction>>,
>>>>>>> ac65a758
}

impl TypeInstantiation {
    /// Create a new type instantiation and return it
    pub fn new(type_name: TypeId) -> TypeInstantiation {
        TypeInstantiation {
            type_name,
            fields: Vec::new(),
        }
    }

    /// Add an argument to the given type instantiation
    pub fn add_field(&mut self, arg: VarAssign) {
        self.fields.push(arg)
    }

    /// Return a reference to the instantiated type's name
    pub fn name(&self) -> &TypeId {
        &self.type_name
    }

    /// Return a reference to the list of fields
    pub fn fields(&self) -> &Vec<VarAssign> {
        &self.fields
    }

    /// Get the corresponding type declaration from an interpreter
    fn get_declaration(&self, interpreter: &mut Interpreter) -> Result<Rc<TypeDec>, JkError> {
        match interpreter.get_type(self.name()) {
            // get_type() return a Rc, so this clones the Rc, not the TypeId
            Some(t) => Ok(t.clone()),
            // FIXME: Fix Location and input
            None => Err(JkError::new(
                JkErrKind::Interpreter,
                format!("Cannot find type {}", self.name().id()),
                None,
                self.print(),
            )),
        }
    }

    /// Check if the fields received and the fields expected match
    fn check_fields_count(&self, type_dec: &TypeDec) -> Result<(), JkError> {
        match self.fields().len() == type_dec.fields().len() {
            true => Ok(()),
            false => Err(JkError::new(
                JkErrKind::Interpreter,
                format!(
                    "Wrong number of arguments \
                    for type instantiation `{}`: Expected {}, got {}",
                    self.name().id(),
                    type_dec.fields().len(),
                    self.fields().len()
                ),
                None,
                "".to_owned(),
                // FIXME: Add input and location
            )),
        }
    }

    /// Check if the type we're currently instantiating is a primitive type or not
    fn check_primitive(&self) -> Result<(), JkError> {
        match self.type_name.is_primitive() {
            true => Err(JkError::new(
                JkErrKind::Interpreter,
                format!(
                    "cannot instantiate primitive type `{}`",
                    self.type_name.id()
                ),
                None,
                self.print(),
            )),
            false => Ok(()),
        }
    }
}

impl Instruction for TypeInstantiation {
    fn kind(&self) -> InstrKind {
        InstrKind::Expression(None)
    }

    fn print(&self) -> String {
        let mut base = format!("{}(", self.type_name.id());
        let mut first_arg = true;
        for arg in &self.fields {
            if !first_arg {
                base.push_str(", ");
            }

            base.push_str(&arg.print());

            first_arg = false;
        }

        format!("{})", base)
    }

    fn execute(&self, interpreter: &mut Interpreter) -> Result<InstrKind, JkError> {
        self.check_primitive()?;

        let type_dec = self.get_declaration(interpreter)?;

        self.check_fields_count(&type_dec)?;

        let mut size: usize = 0;
        let mut data: Vec<u8> = Vec::new();
        let mut fields: Vec<(Name, Size)> = Vec::new();
        for (_, named_arg) in self.fields.iter().enumerate() {
            // FIXME: Need to assign the correct field to the field that corresponds
            // in the typedec
            let field_instr = named_arg.value();
            let field_name = named_arg.symbol();

            let instance = match field_instr.execute(interpreter)? {
                InstrKind::Expression(Some(instance)) => instance,
                _ => {
                    return Err(JkError::new(
                        JkErrKind::Interpreter,
                        format!(
                            "An Expression was excepted but a Statement was found: `{}`",
                            field_name
                        ),
                        None,
                        named_arg.print(),
                    ))
                }
            };

            let inst_size = instance.size();
            size += inst_size;
            fields.push((field_name.to_string(), inst_size));
            data.append(&mut instance.data().to_vec());
        }

        Ok(InstrKind::Expression(Some(ObjectInstance::new(
            // FIXME: Disgusting, maybe do not use Rc for TypeId?
            Some((*type_dec).clone()),
            size,
            data,
            Some(fields),
        ))))
    }
}

impl Rename for TypeInstantiation {
    fn prefix(&mut self, prefix: &str) {
        self.type_name.prefix(prefix);
        self.fields
            .iter_mut()
            .for_each(|field| field.prefix(prefix));
    }
}

#[cfg(test)]
mod test {
    use super::*;

    #[test]
    fn t_fields_number() {
        use super::super::{DecArg, TypeId};
        use crate::value::JkInt;

        let mut interpreter = Interpreter::new();

        // Create a new type with two integers fields
        let fields = vec![
            DecArg::new("a".to_owned(), TypeId::from("int")),
            DecArg::new("b".to_owned(), TypeId::from("int")),
        ];
        let t = TypeDec::new("Type_Test".to_owned(), fields);

        t.execute(&mut interpreter).unwrap();

        let mut t_inst = TypeInstantiation::new(TypeId::from("Type_Test"));

        match t_inst.execute(&mut interpreter) {
            Ok(_) => assert!(false, "Given 0 field to 2 fields type"),
            Err(_) => assert!(true),
        }

        t_inst.add_field(VarAssign::new(
            false,
            "a".to_string(),
            Box::new(JkInt::from(12)),
        ));

        match t_inst.execute(&mut interpreter) {
            Ok(_) => assert!(false, "Given 1 field to 2 fields type"),
            Err(_) => assert!(true),
        }

        t_inst.add_field(VarAssign::new(
            false,
            "b".to_string(),
            Box::new(JkInt::from(8)),
        ));

        assert!(
            t_inst.execute(&mut interpreter).is_ok(),
            "Type instantiation should have a correct number of fields now"
        );
    }

    #[test]
    fn t_returned_instance() {
        use super::super::{DecArg, TypeId};
        use crate::value::{JkInt, JkString};

        const TYPE_NAME: &'static str = "Type_Name";

        let mut interpreter = Interpreter::new();

        // Create a new type with two integers fields
        let fields = vec![
            DecArg::new("a".to_owned(), TypeId::from("string")),
            DecArg::new("b".to_owned(), TypeId::from("int")),
        ];
        let t = TypeDec::new(TYPE_NAME.to_owned(), fields);

        t.execute(&mut interpreter).unwrap();

<<<<<<< HEAD
        let mut t_inst = TypeInstantiation::new(TYPE_NAME.to_string());
        t_inst.add_field(VarAssign::new(
            false,
            "a".to_string(),
            Box::new(JkString::from("I am a loooooooong string")),
        ));
        t_inst.add_field(VarAssign::new(
            false,
            "b".to_string(),
            Box::new(JkInt::from(12)),
        ));
=======
        let mut t_inst = TypeInstantiation::new(TypeId::from(TYPE_NAME));
        t_inst.add_field(Box::new(JkString::from("I am a loooooooong string")));
        t_inst.add_field(Box::new(JkInt::from(12)));
>>>>>>> ac65a758

        let instance = match t_inst.execute(&mut interpreter).unwrap() {
            InstrKind::Expression(Some(instance)) => instance,
            _ => {
                return assert!(
                    false,
                    "Type instantiation should have returned an Expression"
                )
            }
        };

        assert!(
            instance.ty().unwrap().name() == TYPE_NAME,
            "Type name should be {}",
            TYPE_NAME
        );
        assert_eq!(
            instance.data()[..],
            [
                73, 32, 97, 109, 32, 97, 32, 108, 111, 111, 111, 111, 111, 111, 111, 111, 110, 103,
                32, 115, 116, 114, 105, 110, 103, 12, 0, 0, 0, 0, 0, 0, 0
            ]
        );
        assert_eq!(instance.size(), 33);

        assert_eq!(
            instance.fields().as_ref().unwrap().get("a"),
            Some(&(0 as usize, 25 as usize))
        );
        assert_eq!(
            instance.fields().as_ref().unwrap().get("b"),
            Some(&(25 as usize, 8 as usize))
        );
    }

    #[test]
    fn t_instantiate_primitive() {
        use crate::parser::Construct;

        let mut i = Interpreter::new();

        let instr = Construct::instruction("i = int { 15 }").unwrap().1;

        assert_eq!(
            instr.execute(&mut i).unwrap_err().msg(),
            "cannot instantiate primitive type `int`"
        );
    }
}<|MERGE_RESOLUTION|>--- conflicted
+++ resolved
@@ -2,12 +2,7 @@
 //! type on execution.
 
 use super::{
-<<<<<<< HEAD
-    InstrKind, Instruction, Interpreter, JkErrKind, JkError, ObjectInstance, TypeDec, VarAssign,
-=======
-    InstrKind, Instruction, Interpreter, JkErrKind, JkError, ObjectInstance, Rename, TypeDec,
-    TypeId,
->>>>>>> ac65a758
+    InstrKind, Instruction, Interpreter, JkErrKind, JkError, ObjectInstance, TypeDec, VarAssign, TypeId, Rename,
 };
 use crate::instance::{Name, Size};
 
@@ -15,14 +10,8 @@
 
 #[derive(Clone)]
 pub struct TypeInstantiation {
-<<<<<<< HEAD
-    type_name: String,
-
+    type_name: TypeId,
     fields: Vec<VarAssign>,
-=======
-    type_name: TypeId,
-    fields: Vec<Box<dyn Instruction>>,
->>>>>>> ac65a758
 }
 
 impl TypeInstantiation {
@@ -85,6 +74,7 @@
     }
 
     /// Check if the type we're currently instantiating is a primitive type or not
+    // FIXME: Remove later, as it should not be needed once typechecking is implemented
     fn check_primitive(&self) -> Result<(), JkError> {
         match self.type_name.is_primitive() {
             true => Err(JkError::new(
@@ -246,8 +236,7 @@
 
         t.execute(&mut interpreter).unwrap();
 
-<<<<<<< HEAD
-        let mut t_inst = TypeInstantiation::new(TYPE_NAME.to_string());
+        let mut t_inst = TypeInstantiation::new(TypeId::new(TYPE_NAME.to_string()));
         t_inst.add_field(VarAssign::new(
             false,
             "a".to_string(),
@@ -258,11 +247,6 @@
             "b".to_string(),
             Box::new(JkInt::from(12)),
         ));
-=======
-        let mut t_inst = TypeInstantiation::new(TypeId::from(TYPE_NAME));
-        t_inst.add_field(Box::new(JkString::from("I am a loooooooong string")));
-        t_inst.add_field(Box::new(JkInt::from(12)));
->>>>>>> ac65a758
 
         let instance = match t_inst.execute(&mut interpreter).unwrap() {
             InstrKind::Expression(Some(instance)) => instance,
@@ -304,7 +288,7 @@
 
         let mut i = Interpreter::new();
 
-        let instr = Construct::instruction("i = int { 15 }").unwrap().1;
+        let instr = Construct::instruction("i = int { no_field = 15 }").unwrap().1;
 
         assert_eq!(
             instr.execute(&mut i).unwrap_err().msg(),
