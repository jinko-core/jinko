//! Represents the usage of a variable, for example when returning from
//! a block. In jinko, variables cannot be uninitialized. Therefore, there is no
//! need to keep an option of an instance. A variable is either there, fully initialized,
//! or it's not.

use crate::instruction::TypeDec;
use crate::typechecker::{CheckedType, TypeCtx};
use crate::{Context, ErrKind, Error, InstrKind, Instruction, JkBool, ObjectInstance, TypeCheck};

#[derive(Clone)]
pub struct Var {
    name: String,
    mutable: bool,
<<<<<<< HEAD
    pub(crate) instance: ObjectInstance,
=======
    instance: ObjectInstance,
    // FIXME: Maybe we can refactor this using the instance's type?
    ty: CheckedType,
>>>>>>> 731ed02d
}

impl Var {
    /// Create a new variable usage with the given name
    pub fn new(name: String) -> Var {
        Var {
            name,
            mutable: false,
            instance: ObjectInstance::empty(),
            ty: CheckedType::Unknown,
        }
    }

    /// Return the name of the variable
    pub fn name(&self) -> &str {
        &self.name
    }

    /// Is a variable mutable or not
    pub fn mutable(&self) -> bool {
        self.mutable
    }

    /// Set the instance contained in a variable
    pub fn set_instance(&mut self, instance: ObjectInstance) {
        self.instance = instance;
    }

    /// Change the mutability of a variable
    pub fn set_mutable(&mut self, mutable: bool) {
        self.mutable = mutable;
    }

    pub fn set_type(&mut self, ty: TypeDec) {
        self.instance.set_ty(CheckedType::Resolved(ty.into()))
    }
}

impl Instruction for Var {
    fn kind(&self) -> InstrKind {
        InstrKind::Expression(None)
    }

    fn print(&self) -> String {
        let mut base = self.name.clone();
        if let CheckedType::Resolved(ty) = self.instance.ty() {
            base = format!("{} /* : {} */", base, ty.id());
        }

        format!("{} = {}", base, self.instance)
    }

    fn as_bool(&self, ctx: &mut Context) -> Option<bool> {
        use crate::FromObjectInstance;

        // FIXME: Cleanup

        match self.execute(ctx) {
            Some(instance) => match instance.ty() {
                CheckedType::Resolved(ty) => match ty.id() {
                    // FIXME:
                    "bool" => Some(JkBool::from_instance(&instance).as_bool(ctx).unwrap()),
                    // We can safely unwrap since we checked the type of the variable
                    _ => {
                        ctx.error(Error::new(ErrKind::Context).with_msg(format!(
                            "var {} cannot be interpreted as boolean",
                            self.name
                        )));
                        None
                    }
                },
                _ => todo!(
                    "If the type of the variable hasn't been determined yet,
                    typecheck it and call self.as_bool() again"
                ),
            },
            _ => {
                ctx.error(Error::new(ErrKind::Context).with_msg(format!(
                    "var {} cannot be interpreted as boolean",
                    self.name
                )));
                None
            }
        }
    }

    fn execute(&self, ctx: &mut Context) -> Option<ObjectInstance> {
        let var = match ctx.get_variable(self.name()) {
            Some(v) => v,
            None => {
                ctx.error(
                    Error::new(ErrKind::Context)
                        .with_msg(format!("variable has not been declared: {}", self.name)),
                );

                return None;
            }
        };

        // FIXME: Re-add once debugging is separate from context #210
        // ctx.debug("VAR", var.print().as_ref());

        Some(var.instance.clone())
    }
}

impl TypeCheck for Var {
    fn resolve_type(&self, ctx: &mut TypeCtx) -> CheckedType {
        match ctx.get_var(self.name()) {
            Some(var_ty) => var_ty.clone(),
            None => {
                ctx.error(
                    Error::new(ErrKind::TypeChecker)
                        .with_msg(format!("use of undeclared variable: `{}`", self.name())),
                );
                CheckedType::Unknown
            }
        }
    }
}

impl Default for Var {
    fn default() -> Self {
        Var::new(String::new())
    }
}

#[cfg(test)]
mod tests {
    use super::*;
    use crate::value::JkInt;
    use crate::ToObjectInstance;
    use crate::{jinko, jinko_fail};

    #[test]
    fn keep_instance() {
        let mut i = Context::new();
        let mut v = Var::new("a".to_string());

        let instance = JkInt::from(15).to_instance();
        v.set_instance(instance.clone());

        i.add_variable(v.clone()).unwrap();

        assert_eq!(v.execute(&mut i).unwrap(), instance);
    }

    #[test]
    fn tc_valid() {
        jinko! {
            a = 15;
            a
        };
    }

    #[test]
    fn tc_invalid() {
        jinko_fail! {
            // undeclared variable
            a
        };
    }
}<|MERGE_RESOLUTION|>--- conflicted
+++ resolved
@@ -11,13 +11,9 @@
 pub struct Var {
     name: String,
     mutable: bool,
-<<<<<<< HEAD
     pub(crate) instance: ObjectInstance,
-=======
-    instance: ObjectInstance,
     // FIXME: Maybe we can refactor this using the instance's type?
     ty: CheckedType,
->>>>>>> 731ed02d
 }
 
 impl Var {
