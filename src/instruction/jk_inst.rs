//! `JkInst`s are special directives given to the interpreter. There is only a limited
//! amount of them, and they are mostly useful for debugging or testing. They aren't
//! really an `Instruction`, and therefore their implementation lives in the parser
//! module. They are executed at "compile" time, when running through the code first.

<<<<<<< HEAD
use crate::instruction::{FunctionCall, InstrKind, Instruction};
use crate::{Interpreter, JkErrKind, JkError};
=======
use crate::instruction::{InstrKind, Instruction};
use crate::{Interpreter, JkErrKind, JkError, Rename};
>>>>>>> 5d6ea486

/// The potential interpreter instructions
#[derive(Clone, Debug, PartialEq)]
pub enum JkInstKind {
    Dump,
    Quit,
    Ir,
}

#[derive(Clone)]
pub struct JkInst {
    kind: JkInstKind,
    args: Vec<Box<dyn Instruction>>,
}

impl JkInst {
    /// Construct a `JkInst` from a `FunctionCall`
    pub fn from_function_call(fc: FunctionCall) -> Result<Self, JkError> {
        let func_name = fc.name();

        let kind = match func_name {
            "dump" => JkInstKind::Dump,
            "quit" => JkInstKind::Quit,
            "ir" => JkInstKind::Ir,
            // FIXME: Fix location
            _ => {
                return Err(JkError::new(
                    JkErrKind::Parsing,
                    format!("unknown interpreter directive @{}", func_name),
                    None,
                    func_name.to_owned(),
                ))
            }
        };

        Ok(Self {
            kind,
            args: fc.args().clone(),
        })
    }

    pub fn jk_inst_kind(&self) -> &JkInstKind {
        &self.kind
    }
}

impl Instruction for JkInst {
    fn kind(&self) -> InstrKind {
        InstrKind::Statement
    }

    fn print(&self) -> String {
        match self.kind {
            JkInstKind::Dump => "@dump",
            JkInstKind::Quit => "@quit",
            JkInstKind::Ir => "@ir",
        }
        .to_string()
    }

    fn execute(&self, interpreter: &mut Interpreter) -> Result<InstrKind, JkError> {
        interpreter.debug("JINKO_INST", &self.print());

        match self.kind {
            JkInstKind::Dump => println!("{}", interpreter.print()),
            JkInstKind::Quit => std::process::exit(0),
            JkInstKind::Ir => eprintln!("usage: {:?} <statement|expr>", JkInstKind::Ir),
        };

        // JinkInsts cannot return anything. They simply act directly from the interpreter,
        // on the interpreter.
        Ok(InstrKind::Statement)
    }
}

<<<<<<< HEAD
#[cfg(test)]
mod tests {
    use super::*;
    use crate::parser::Construct;

    #[test]
    fn t_invalid_jkinst() {
        let (_, fc) = Construct::function_call("tamer()").unwrap();
        let inst = JkInst::from_function_call(fc);

        assert!(inst.is_err(), "tamer is not a valid interpreter directive")
    }

    #[test]
    fn t_valid_inst_no_args() {
        let (_, fc) = Construct::function_call("dump()").unwrap();
        let inst = JkInst::from_function_call(fc);

        assert!(inst.is_ok(), "dump is a valid interpreter directive")
    }

    #[test]
    fn t_valid_inst_with_args() {
        let (_, fc) = Construct::function_call("ir(fn)").unwrap();
        let inst = JkInst::from_function_call(fc);

        assert!(
            inst.is_ok(),
            "ir(func) is a valid use of the ir interpreter directive"
        )
    }
=======
impl Rename for JkInst {
    fn prefix(&mut self, _: &str) {}
>>>>>>> 5d6ea486
}<|MERGE_RESOLUTION|>--- conflicted
+++ resolved
@@ -3,13 +3,8 @@
 //! really an `Instruction`, and therefore their implementation lives in the parser
 //! module. They are executed at "compile" time, when running through the code first.
 
-<<<<<<< HEAD
 use crate::instruction::{FunctionCall, InstrKind, Instruction};
-use crate::{Interpreter, JkErrKind, JkError};
-=======
-use crate::instruction::{InstrKind, Instruction};
 use crate::{Interpreter, JkErrKind, JkError, Rename};
->>>>>>> 5d6ea486
 
 /// The potential interpreter instructions
 #[derive(Clone, Debug, PartialEq)]
@@ -51,6 +46,7 @@
         })
     }
 
+    #[cfg(test)]
     pub fn jk_inst_kind(&self) -> &JkInstKind {
         &self.kind
     }
@@ -85,7 +81,10 @@
     }
 }
 
-<<<<<<< HEAD
+impl Rename for JkInst {
+    fn prefix(&mut self, _: &str) {}
+}
+
 #[cfg(test)]
 mod tests {
     use super::*;
@@ -117,8 +116,4 @@
             "ir(func) is a valid use of the ir interpreter directive"
         )
     }
-=======
-impl Rename for JkInst {
-    fn prefix(&mut self, _: &str) {}
->>>>>>> 5d6ea486
 }