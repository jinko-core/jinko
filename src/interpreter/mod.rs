--- conflicted
+++ resolved
@@ -23,13 +23,9 @@
 /// Name of the entry point in jinko
 const ENTRY_NAME: &str = "__entry";
 
-<<<<<<< HEAD
-#[derive(Clone)]
-=======
 /// An interpreter represents the state of a jinko program. It contains functions,
 /// variables, tests... and can be optimized, typechecked, executed or
 /// serialized/deserialized to bytecode.
->>>>>>> 4a329e93
 pub struct Interpreter {
     /// Is the interpreter in an audit block or not
     pub in_audit: bool,
@@ -77,7 +73,6 @@
         i
     }
 
-<<<<<<< HEAD
     /// Get a rerference to an interpreter's source path
     pub fn path(&self) -> Option<&PathBuf> {
         self.path.as_ref()
@@ -86,11 +81,11 @@
     /// Get a rerference to an interpreter's source path
     pub fn set_path(&mut self, path: Option<PathBuf>) {
         self.path = path
-=======
+    }
+
     /// Set the debug mode of a previously created interpreter
     pub fn set_debug(&mut self, debug: bool) {
         self.debug_mode = debug
->>>>>>> 4a329e93
     }
 
     /// Add a function to the interpreter. Returns `Ok` if the function was added, `Err`
@@ -103,18 +98,6 @@
     /// if it existed already and was not.
     pub fn add_variable(&mut self, var: Var) -> Result<(), JkError> {
         self.scope_map.add_variable(var)
-    }
-
-    /// Get all variables globally declared in an interpreter. This is
-    /// a destructive operation and greatly mutates the interpreter
-    pub fn global_variables(&mut self) -> Vec<Var> {
-        self.scope_map.global_variables()
-    }
-
-    /// Get all functions globally declared in an interpreter. This is
-    /// a destructive operation and greatly mutates the interpreter
-    pub fn global_functions(&mut self) -> Vec<FunctionDec> {
-        self.scope_map.global_functions()
     }
 
     /// Remove a variable from the interpreter
