--- conflicted
+++ resolved
@@ -16,13 +16,8 @@
 use nom::{branch::alt, combinator::opt, multi::many0, IResult};
 
 use crate::instruction::{
-<<<<<<< HEAD
-    Audit, Block, FunctionCall, FunctionDec, FunctionDecArg, FunctionKind, IfElse, Instruction,
-    JkInst, JkInstKind, Loop, LoopKind, Var, VarAssign,
-=======
     Audit, Block, DecArg, FunctionCall, FunctionDec, FunctionKind, IfElse, Incl, Instruction,
-    JkInst, Loop, LoopKind, TypeDec, TypeInstantiation, Var, VarAssign,
->>>>>>> 74108542
+    JkInst, JkInstKind, Loop, LoopKind, TypeDec, TypeInstantiation, Var, VarAssign,
 };
 use crate::parser::{BoxConstruct, ConstantConstruct, ShuntingYard, Token};
 
