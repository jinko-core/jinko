--- conflicted
+++ resolved
@@ -16,13 +16,8 @@
 use nom::{branch::alt, combinator::opt, multi::many0, IResult};
 
 use crate::instruction::{
-<<<<<<< HEAD
     Audit, Block, FunctionCall, FunctionDec, FunctionDecArg, FunctionKind, IfElse, Incl,
-    Instruction, Loop, LoopKind, Var, VarAssign,
-=======
-    Audit, Block, FunctionCall, FunctionDec, FunctionDecArg, FunctionKind, IfElse, Instruction,
-    JkInst, Loop, LoopKind, Var, VarAssign,
->>>>>>> 4a329e93
+    Instruction, JkInst, Loop, LoopKind, Var, VarAssign,
 };
 use crate::parser::{BoxConstruct, ConstantConstruct, ShuntingYard, Token};
 
@@ -72,7 +67,7 @@
 
     /// Parse as many instructions as possible
     pub fn many_instructions(input: &str) -> IResult<&str, Vec<Box<dyn Instruction>>> {
-        many0(Construct::expression_maybe_semicolon)(input)
+        many0(Construct::instruction_maybe_semicolon)(input)
     }
 
     /// Constants are raw values in the source code. For example, `"string"`, `12` and
@@ -244,11 +239,7 @@
         Ok((input, (instructions, last_expr)))
     }
 
-<<<<<<< HEAD
-    /// Parses the statements in a block as well as a possible last expression
-=======
     /// Parses the statements in a block as well as a possible last instruction
->>>>>>> 4a329e93
     fn block_instructions(
         input: &str,
     ) -> ParseResult<(Vec<Box<dyn Instruction>>, Option<Box<dyn Instruction>>)> {
@@ -285,13 +276,8 @@
     /// There can only be one returning instruction, and it must be the last one
     /// in the block.
     ///
-<<<<<<< HEAD
-    /// `{ [ <expression> ; ]* [ <expression> ] }`
-    pub fn block(input: &str) -> IResult<&str, Block> {
-=======
     /// `{ [ <instruction> ; ]* [ <instruction> ] }`
     pub(crate) fn block(input: &str) -> ParseResult<Block> {
->>>>>>> 4a329e93
         let (input, (instructions, last)) = Construct::block_instructions(input)?;
 
         let mut block = Block::new();
