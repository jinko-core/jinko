//! A `Construct` is a complex set of tokens. For example, `fn()` is an identifier, a
//! left parenthesis and a right parenthesis. Together, they constitute a function call.
//! In the same vein, `x = 12;` is 4 tokens used to represent variable assignment.
//! Therefore, constructs use tokens while the parser only uses constructs. This is an
//! abstraction for all possible ways to parse a line in jinko.
//!
//! Each of the functions in that module contain the grammar they represent above their
//! name. The syntax used for the grammar is loosely based on regular expressions and
//! globbing. One can use * to indicate 0 or more, ? to indicate 1 or more, etc etc.
//! Optional parameters are included between brackets. For example,
//!
//! `[mut] <identifier> = <const> | <function_call> | <block> | <identifier>`
//!
//! is the grammar for a variable assignment.

use nom::{branch::alt, combinator::opt, multi::many0, IResult};

use super::{
    box_construct::BoxConstruct, constant_construct::ConstantConstruct, jinko_insts::JinkoInst,
    shunting_yard::ShuntingYard, tokens::Token,
};
use crate::instruction::{
    Audit, Block, FunctionCall, FunctionDec, DecArg, FunctionKind, IfElse, Instruction,
    Loop, LoopKind, Var, VarAssign, CustomType,
};

pub struct Construct;

impl Construct {
    /// Parse any valid jinko expression. This can be a function call, a variable,
    /// a block declaration...
    pub fn expression(input: &str) -> IResult<&str, Box<dyn Instruction>> {
        let (input, _) = Token::maybe_consume_extra(input)?;

        // FIXME: If input is empty, return an error or do nothing
        let (input, value) = alt((
            BoxConstruct::function_declaration,
            BoxConstruct::ext_declaration,
            BoxConstruct::test_declaration,
            BoxConstruct::mock_declaration,
            BoxConstruct::function_call,
            BoxConstruct::if_else,
            BoxConstruct::any_loop,
            BoxConstruct::jinko_inst,
            BoxConstruct::audit,
            BoxConstruct::block,
            BoxConstruct::var_assignment,
            Construct::binary_op,
            BoxConstruct::variable,
            Construct::constant,
<<<<<<< HEAD
            BoxConstruct::custom_type,
=======
>>>>>>> e0991eea
        ))(input)?;

        let (input, _) = Token::maybe_consume_extra(input)?;

        Ok((input, value))
    }

<<<<<<< HEAD
=======
    /// Parse an expression and maybe the semicolon that follows.
    ///
    /// `<expression> [ ; ]`
    pub fn expression_maybe_semicolon(input: &str) -> IResult<&str, Box<dyn Instruction>> {
        let (input, expr) = Construct::expression(input)?;
        let (input, _) = opt(Token::semicolon)(input)?;

        Ok((input, expr))
    }

>>>>>>> e0991eea
    /// Constants are raw values in the source code. For example, `"string"`, `12` and
    /// `0.5`.
    ///
    /// `'<any_char>' | "<any_char>*" | <num>? | <num>?.<num>?`
    pub fn constant(input: &str) -> IResult<&str, Box<dyn Instruction>> {
        alt((
            ConstantConstruct::c_char_constant,
            ConstantConstruct::c_string_constant,
            ConstantConstruct::c_float_constant,
            ConstantConstruct::c_int_constant,
            ConstantConstruct::c_bool_constant,
        ))(input)
    }

    /// Parse a function call with no arguments
    ///
    /// `<identifier> ( )`
    fn function_call_no_args(input: &str) -> IResult<&str, FunctionCall> {
        let (input, fn_id) = Token::identifier(input)?;
        let (input, _) = Token::left_parenthesis(input)?;
        let (input, _) = Token::maybe_consume_extra(input)?;
        let (input, _) = Token::right_parenthesis(input)?;

        Ok((input, FunctionCall::new(fn_id.to_owned())))
    }

    /// Parse an argument given to a function. Consumes the whitespaces before and after
    /// the argument
    fn arg(input: &str) -> IResult<&str, Box<dyn Instruction>> {
        let (input, _) = Token::maybe_consume_extra(input)?;

        let (input, constant) = Construct::expression(input)?;

        let (input, _) = Token::maybe_consume_extra(input)?;

        Ok((input, constant))
    }

    fn arg_and_comma(input: &str) -> IResult<&str, Box<dyn Instruction>> {
        let (input, constant) = Construct::expression(input)?;
        let (input, _) = Token::comma(input)?;

        Ok((input, constant))
    }

    /// Parse a list of arguments separated by comma
    fn args_list(input: &str) -> IResult<&str, Vec<Box<dyn Instruction>>> {
        // Get 1 or more arguments with a comma to the function call
        let (input, mut arg_vec) = many0(Construct::arg_and_comma)(input)?;

        // Parse the last argument, which does not have a comma. There needs to be
        // at least one argument, which can be this one
        let (input, last_arg) = Construct::arg(input)?;

        arg_vec.push(last_arg);

        Ok((input, arg_vec))
    }

    /// Parse a function call with arguments
    fn function_call_args(input: &str) -> IResult<&str, FunctionCall> {
        let (input, fn_id) = Token::identifier(input)?;
        let (input, _) = Token::left_parenthesis(input)?;

        let mut fn_call = FunctionCall::new(fn_id.to_owned());

        let (input, mut arg_vec) = Construct::args_list(input)?;
        let (input, _) = Token::right_parenthesis(input)?;

        arg_vec.drain(0..).for_each(|arg| fn_call.add_arg(arg));

        Ok((input, fn_call))
    }

    /// When a function is called in the source code.
    ///
    /// ```
    /// fn(); // Function call
    /// fn() // Call the function `fn` and use the return result as an expression
    /// x = fn(); // Assign the result of the function call to the variable x
    /// ```
    ///
    /// `<arg_list> := [(<constant> | <variable> | <expression>)*]`
    /// `<identifier> ( <arg_list> )`
    pub fn function_call(input: &str) -> IResult<&str, FunctionCall> {
        alt((
            Construct::function_call_no_args,
            Construct::function_call_args,
        ))(input)
    }

    /// When a variable is assigned a value. Ideally, a variable cannot be assigned the
    /// `void` type.
    ///
    /// ```
    /// x = 12; // Store 12 into the variable `x`
    /// x = 456; // Forbidden, `x` is immutable
    /// mut n = 12; // Store 12 into `n`, a mutable variable
    /// n = 1586; // Allowed
    /// ```
    ///
    /// A variable assignment is a Statement. It cannot be used as an Expression
    ///
    /// ```
    /// {
    ///     x = 12; // Block returns void
    /// }
    /// {
    ///     x = 12 // Forbidden
    /// }
    /// {
    ///     x = call();
    ///     x // Okay
    /// } // But it's easier to just...
    /// {
    ///     call()
    /// }
    /// ```
    ///
    /// `[mut] <identifier> = ( <constant> | <function_call> ) ;`
    pub fn var_assignment(input: &str) -> IResult<&str, VarAssign> {
        let (input, mut_opt) = opt(Token::mut_tok)(input)?;
        let (input, _) = Token::maybe_consume_extra(input)?;

        let (input, id) = Token::identifier(input)?;
        let (input, _) = opt(Token::consume_whitespaces)(input)?;
        let (input, _) = Token::equal(input)?;
        let (input, _) = opt(Token::consume_whitespaces)(input)?;
        let (input, value) = Construct::expression(input)?;

        match mut_opt {
            Some(_) => Ok((input, VarAssign::new(true, id.to_owned(), value))),
            None => Ok((input, VarAssign::new(false, id.to_owned(), value))),
        }
    }

    /// Parse a valid variable name
    ///
    /// `<identifier>`
    pub fn variable(input: &str) -> IResult<&str, Var> {
        let (input, name) = Token::identifier(input)?;

        Ok((input, Var::new(name.to_owned())))
    }

    fn stmt_semicolon(input: &str) -> IResult<&str, Box<dyn Instruction>> {
        let (input, _) = Token::maybe_consume_extra(input)?;
        let (input, expr) = Construct::expression(input)?;
        let (input, _) = Token::maybe_consume_extra(input)?;
        let (input, _) = Token::semicolon(input)?;
        let (input, _) = Token::maybe_consume_extra(input)?;

        Ok((input, expr))
    }

    /// Parse multiple statements and a possible return Instruction
    fn stmts_and_maybe_last(
        input: &str,
    ) -> IResult<&str, (Vec<Box<dyn Instruction>>, Option<Box<dyn Instruction>>)> {
        let (input, instructions) = many0(Construct::stmt_semicolon)(input)?;
        let (input, last_expr) = opt(Construct::expression)(input)?;

        Ok((input, (instructions, last_expr)))
    }

    /// Parses the statements in a block as well as a possible last expression
    fn instructions(
        input: &str,
    ) -> IResult<&str, (Vec<Box<dyn Instruction>>, Option<Box<dyn Instruction>>)> {
        let (input, _) = Token::left_curly_bracket(input)?;
        let (input, _) = Token::maybe_consume_extra(input)?;

        let (input, (instructions, last)) = Construct::stmts_and_maybe_last(input)?;

        let (input, _) = Token::maybe_consume_extra(input)?;
        let (input, _) = Token::right_curly_bracket(input)?;

        Ok((input, (instructions, last)))
    }

    /// A block of code is a new inner scope that contains instructions. You can use
    /// them in If/Else blocks, in function declarations, or just as is.
    ///
    /// ```
    /// func return_nothing() {
    ///     compute_stuff();
    /// } // Block returns void, so does the function
    ///
    /// x = {
    ///     12
    /// } // Block returns 12
    ///
    /// x = {
    ///     compute_stuff();
    ///     some_other_stuff();
    ///     12
    /// } // Block returns 12 after having called two functions
    /// ```
    ///
    /// There can only be one returning instruction, and it must be the last one
    /// in the block.
    ///
    /// `{ [ <expression> ; ]* [ <expression> ] }`
    pub fn block(input: &str) -> IResult<&str, Block> {
        let (input, (instructions, last)) = Construct::instructions(input)?;

        let mut block = Block::new();
        block.set_instructions(instructions);
        block.set_last(last);

        Ok((input, block))
    }

    fn args_dec_empty(input: &str) -> IResult<&str, Vec<DecArg>> {
        let (input, _) = Token::left_parenthesis(input)?;
        let (input, _) = Token::maybe_consume_extra(input)?;
        let (input, _) = Token::right_parenthesis(input)?;

        Ok((input, vec![]))
    }

    /// Parse an identifier then its type
    ///
    /// `<identifier> : <identifier>
    fn identifier_type(input: &str) -> IResult<&str, DecArg> {
        let (input, id) = Token::identifier(input)?;
        let (input, _) = Token::maybe_consume_extra(input)?;
        let (input, _) = Token::colon(input)?;
        let (input, _) = Token::maybe_consume_extra(input)?;
        let (input, ty) = Token::identifier(input)?;

        Ok((input, DecArg::new(id.to_owned(), ty.to_owned())))
    }

    fn identifier_type_comma(input: &str) -> IResult<&str, DecArg> {
        let (input, _) = Token::maybe_consume_extra(input)?;
        let (input, arg) = Construct::identifier_type(input)?;
        let (input, _) = Token::maybe_consume_extra(input)?;
        let (input, _) = Token::comma(input)?;

        Ok((input, arg))
    }

    fn args_dec_non_empty(input: &str) -> IResult<&str, Vec<DecArg>> {
        let (input, _) = Token::left_parenthesis(input)?;
        let (input, _) = Token::maybe_consume_extra(input)?;

        let (input, mut args) = many0(Construct::identifier_type_comma)(input)?;
        let (input, _) = Token::maybe_consume_extra(input)?;

        // Parse the last argument which does not have a comma
        let (input, last_arg) = Construct::identifier_type(input)?;
        args.push(last_arg);

        let (input, _) = Token::right_parenthesis(input)?;

        Ok((input, args))
    }

    /// Parse a list (maybe empty) of argument declarations
    fn args_dec(input: &str) -> IResult<&str, Vec<DecArg>> {
        alt((Construct::args_dec_empty, Construct::args_dec_non_empty))(input)
    }

    fn return_type_void(input: &str) -> IResult<&str, Option<String>> {
        let (input, _) = Token::maybe_consume_extra(input)?;
        let (input, arrow) = opt(Token::arrow)(input)?;

        match arrow {
            Some(_) => Err(nom::Err::Error((input, nom::error::ErrorKind::OneOf))),
            None => Ok((input, None)),
        }
    }

    /// Parse a non-void return type
    fn return_type_non_void(input: &str) -> IResult<&str, Option<String>> {
        let (input, _) = Token::maybe_consume_extra(input)?;
        let (input, _) = Token::arrow(input)?;
        let (input, _) = Token::maybe_consume_extra(input)?;
        let (input, ty) = Token::identifier(input)?;
        let (input, _) = Token::maybe_consume_extra(input)?;

        Ok((input, Some(ty.to_owned())))
    }

    /// Parse the return type of a function. Can be void
    fn return_type(input: &str) -> IResult<&str, Option<String>> {
        alt((Construct::return_type_non_void, Construct::return_type_void))(input)
    }

    fn function_content(input: &str) -> IResult<&str, FunctionDec> {
        let (input, _) = Token::maybe_consume_extra(input)?;
        let (input, fn_name) = Token::identifier(input)?;
        let (input, _) = Token::maybe_consume_extra(input)?;

        let (input, args) = Construct::args_dec(input)?;
        let (input, ty) = Construct::return_type(input)?;
        let (input, block) = Construct::block(input)?;

        let mut function = FunctionDec::new(fn_name.to_owned(), ty);

        function.set_args(args);
        function.set_block(block);

        Ok((input, function))
    }

    /// Parse a function declaration. This includes the function's signature and the
    /// associated code block
    ///
    /// ```
    /// func fn_name(arg0: int) -> int {
    ///     do_something(arg0);
    ///
    ///     12
    /// }
    /// ```
    ///
    /// `<typed_arg_list> := [ (<identifier> : <type>)* ]
    /// `<func> <identifier> ( <typed_arg_list> ) [ -> <type> ] <block>`
    pub fn function_declaration(input: &str) -> IResult<&str, FunctionDec> {
        let (input, _) = Token::func_tok(input)?;

        let (input, mut function) = Construct::function_content(input)?;
        function.set_kind(FunctionKind::Func);

        Ok((input, function))
    }

    /// Parse a test declaration. This returns a FunctionDec as well, but of
    /// kind `FunctionDec::Test`.
    /// test functions are non-callable by the programmer. Only the interpreter can
    /// invoke them. Therefore, naming the test the same as the tested function is fine
    /// and is not any form of overloading whatsoever.
    ///
    /// ```
    /// test add() {
    ///     assert_eq(12 + 2, add(12, 2));
    /// }
    /// ```
    ///
    /// `<test> <identifier> ( ) <block>
    pub fn test_declaration(input: &str) -> IResult<&str, FunctionDec> {
        let (input, _) = Token::test_tok(input)?;
        let (input, _) = Token::maybe_consume_extra(input)?;
        let (input, fn_name) = Token::identifier(input)?;
        let (input, _) = Token::maybe_consume_extra(input)?;

        let (input, args) = Construct::args_dec(input)?;
        let (input, ty) = Construct::return_type_void(input)?;
        let (input, block) = Construct::block(input)?;

        let mut function = FunctionDec::new(fn_name.to_owned(), ty);

        function.set_args(args);
        function.set_block(block);

        function.set_kind(FunctionKind::Test);

        Ok((input, function))
    }

    /// Parse a mock declaration. This returns a FunctionDec as well, but of
    /// kind `FunctionDec::Mock`.
    ///
    ///
    /// ```
    /// mock add(lhs: int, rhs: int) -> int {
    ///     mock_stuff()
    /// }
    /// ```
    ///
    /// `<mock> <identifier> ( <typed_arg_list> ) [ -> <type> ] <block>
    pub fn mock_declaration(input: &str) -> IResult<&str, FunctionDec> {
        let (input, _) = Token::mock_tok(input)?;

        let (input, mut function) = Construct::function_content(input)?;
        function.set_kind(FunctionKind::Mock);

        Ok((input, function))
    }

    /// Parse an external function declaration.
    ///
    /// External functions cannot have an associated block. The function's code resides
    /// in a native program, for example a shared C library or a Rust crate.
    ///
    /// `<ext> <func> <identifier> ( <typed_arg_list> ) [ -> <type> ] ;`
    pub fn ext_declaration(input: &str) -> IResult<&str, FunctionDec> {
        let (input, _) = Token::ext_tok(input)?;
        let (input, _) = Token::maybe_consume_extra(input)?;
        let (input, _) = Token::func_tok(input)?;
        let (input, _) = Token::maybe_consume_extra(input)?;

        let (input, fn_name) = Token::identifier(input)?;
        let (input, _) = Token::maybe_consume_extra(input)?;

        let (input, args) = Construct::args_dec(input)?;
        let (input, ty) = Construct::return_type(input)?;
        let (input, _) = Token::maybe_consume_extra(input)?;
        let (input, _) = Token::semicolon(input)?;

        let mut function = FunctionDec::new(fn_name.to_owned(), ty);

        function.set_args(args);

        function.set_kind(FunctionKind::Ext);

        Ok((input, function))
    }

    /// Parse an `else` plus the associated block
    fn else_block(input: &str) -> IResult<&str, Block> {
        let (input, _) = Token::maybe_consume_extra(input)?;
        let (input, _) = Token::else_tok(input)?;
        let (input, _) = Token::maybe_consume_extra(input)?;

        Construct::block(input)
    }

    /// Parse an if/else construct. This parses the entirety of the if/else. Therefore
    /// consuming the first `if` and the remaining optional `else`.
    ///
    /// `<if> <block> [ <else> <block> ]`
    pub fn if_else(input: &str) -> IResult<&str, IfElse> {
        let (input, _) = Token::maybe_consume_extra(input)?;
        let (input, _) = Token::if_tok(input)?;
        let (input, _) = Token::maybe_consume_extra(input)?;

        let (input, condition) = Construct::expression(input)?;
        let (input, _) = Token::maybe_consume_extra(input)?;

        let (input, if_body) = Construct::block(input)?;

        let (input, else_body) = opt(Construct::else_block)(input)?;

        let if_else = IfElse::new(condition, if_body, else_body);

        Ok((input, if_else))
    }

    /// Parse an audit block. This consists in the the audit keyword and the following
    /// block. Audit blocks are useful to relax the interpreter and develop faster. For
    /// example, you're allowed to ignore return values in an audit block.
    ///
    /// `<audit> <block>`
    pub fn audit(input: &str) -> IResult<&str, Audit> {
        let (input, _) = Token::maybe_consume_extra(input)?;
        let (input, _) = Token::audit_tok(input)?;
        let (input, _) = Token::maybe_consume_extra(input)?;
        let (input, block) = Construct::block(input)?;

        Ok((input, Audit::new(block)))
    }

    /// Parse a loop block, meaning the `loop` keyword and a corresponding block
    ///
    /// `<loop> <block>`
    pub fn loop_block(input: &str) -> IResult<&str, Loop> {
        let (input, _) = Token::maybe_consume_extra(input)?;
        let (input, _) = Token::loop_tok(input)?;
        let (input, _) = Token::maybe_consume_extra(input)?;
        let (input, block) = Construct::block(input)?;

        Ok((input, Loop::new(LoopKind::Loop, block)))
    }

    /// Parse a while block. A while block consists of a high bound, or expression, as
    /// well as a block
    ///
    /// `<while> <expression> <block>`
    pub fn while_block(input: &str) -> IResult<&str, Loop> {
        let (input, _) = Token::maybe_consume_extra(input)?;
        let (input, _) = Token::while_tok(input)?;
        let (input, _) = Token::maybe_consume_extra(input)?;
        let (input, condition) = Construct::expression(input)?;
        let (input, _) = Token::maybe_consume_extra(input)?;
        let (input, block) = Construct::block(input)?;

        Ok((input, Loop::new(LoopKind::While(condition), block)))
    }

    /// Construct a for block, which consists of a variable, a range expression, and
    /// a block to execute
    ///
    /// `<for> <variable> <in> <expression> <block>`
    pub fn for_block(input: &str) -> IResult<&str, Loop> {
        let (input, _) = Token::maybe_consume_extra(input)?;
        let (input, _) = Token::for_tok(input)?;

        let (input, _) = Token::maybe_consume_extra(input)?;
        let (input, variable) = Construct::variable(input)?;

        let (input, _) = Token::maybe_consume_extra(input)?;
        let (input, _) = Token::in_tok(input)?;

        let (input, _) = Token::maybe_consume_extra(input)?;
        let (input, expression) = Construct::expression(input)?;

        let (input, _) = Token::maybe_consume_extra(input)?;
        let (input, block) = Construct::block(input)?;

        Ok((input, Loop::new(LoopKind::For(variable, expression), block)))
    }

    /// Parse any loop construct: For, While or Loop
    pub fn any_loop(input: &str) -> IResult<&str, Loop> {
        alt((
            Construct::loop_block,
            Construct::for_block,
            Construct::while_block,
        ))(input)
    }

    /// Parse an interpreter directive. There are only a few of them, listed in
    /// the `JinkoInst` module
    ///
    /// `@<jinko_inst><args_list>`
    pub fn jinko_inst(input: &str) -> IResult<&str, JinkoInst> {
        let (input, _) = Token::at_sign(input)?;
        let (input, fc) = Construct::function_call(input)?;

        // FIXME: No unwrap(), use something else than just the name
        let inst = JinkoInst::from_str(fc.name()).unwrap();

        Ok((input, inst))
    }

    /// Parse a binary operation. A binary operation is composed of an expression, an
    /// operator and another expression
    ///
    /// `<expr> <op> <expr>`
    ///
    /// ```
    /// x + y; // Add x and y together
    /// a << 2; // Shift a by 2 bits
    /// a > 2; // Is a greater than 2?
    /// ```
    pub fn binary_op(input: &str) -> IResult<&str, Box<dyn Instruction>> {
        ShuntingYard::parse(input)
    }

    /// Parse a user-defined custom type
    ///
    /// `<type> <TypeName> ( <typed_arg_list> ) ;`
<<<<<<< HEAD
    pub fn custom_type(input: &str) -> IResult<&str, CustomType> {
=======
    // FIXME: Un-underscore for 0.1.1
    pub fn _custom_type(input: &str) -> IResult<&str, &str> {
>>>>>>> e0991eea
        let (input, _) = Token::maybe_consume_extra(input)?;
        let (input, _) = Token::_type_tok(input)?;
        let (input, _) = Token::maybe_consume_extra(input)?;

        let (input, type_name) = Token::identifier(input)?;

        let (input, _) = Token::maybe_consume_extra(input)?;

        let (input, fields) = Construct::args_dec_non_empty(input)?;

        let custom_type = CustomType::new(type_name.to_owned(), fields);

        Ok((input, custom_type))
    }
}

#[cfg(test)]
mod tests {
    use super::*;

    #[test]

    fn t_constant_valid() {
        /*
        assert_eq!(Construct::constant("12").unwrap().1.kind(), ConstKind::Int);
        assert_eq!(
            Construct::constant("12.2").unwrap().1.kind(),
            ConstKind::Float
        );
        assert_eq!(
            Construct::constant("'a'").unwrap().1.kind(),
            ConstKind::Char
        );
        assert_eq!(
            Construct::constant("\"a\"").unwrap().1.kind(),
            ConstKind::Str
        );
        */
    }

    #[test]
    fn t_var_assign_valid() {
        assert_eq!(
            Construct::var_assignment("x = 12;").unwrap().1.mutable(),
            false
        );
        assert_eq!(
            Construct::var_assignment("x = 12;").unwrap().1.symbol(),
            "x"
        );

        assert_eq!(
            Construct::var_assignment("mut x_99 = 129;")
                .unwrap()
                .1
                .mutable(),
            true
        );
        assert_eq!(
            Construct::var_assignment("mut x_99 = 129;")
                .unwrap()
                .1
                .symbol(),
            "x_99"
        );

        assert_eq!(
            Construct::var_assignment("mut_x_99 = 129;")
                .unwrap()
                .1
                .mutable(),
            false
        );
        assert_eq!(
            Construct::var_assignment("mut_x_99 = 129;")
                .unwrap()
                .1
                .symbol(),
            "mut_x_99"
        );

        assert_eq!(
            Construct::var_assignment("mut mut_x_99 = 129;")
                .unwrap()
                .1
                .mutable(),
            true
        );
        assert_eq!(
            Construct::var_assignment("mut mut_x_99 = 129;")
                .unwrap()
                .1
                .symbol(),
            "mut_x_99"
        );

        assert_eq!(
            Construct::var_assignment("mut\nname = 129;")
                .unwrap()
                .1
                .mutable(),
            true
        );

        match Construct::var_assignment("mut x=12;") {
            Ok(_) => assert!(true),
            Err(_) => assert!(false, "Equal stuck to id is allowed"),
        }
        match Construct::var_assignment("mut x= 12;") {
            Ok(_) => assert!(true),
            Err(_) => assert!(false, "Equal stuck to id is allowed"),
        }
        match Construct::var_assignment("mut x =12;") {
            Ok(_) => assert!(true),
            Err(_) => assert!(false, "Equal stuck to value is allowed"),
        }
    }

    #[test]
    fn t_var_assign_invalid() {
        match Construct::var_assignment("mutable x = 12") {
            Ok(_) => assert!(false, "Mutable isn't mut"),
            Err(_) => assert!(true),
        }
    }

    #[test]
    fn t_function_call_no_args_valid() {
        assert_eq!(Construct::function_call("fn()").unwrap().1.name(), "fn");
        assert_eq!(Construct::function_call("fn()").unwrap().1.args().len(), 0);

        assert_eq!(Construct::function_call("fn(    )").unwrap().1.name(), "fn");
        assert_eq!(
            Construct::function_call("fn(    )").unwrap().1.args().len(),
            0
        );
    }

    #[test]
    fn t_function_call_valid() {
        assert_eq!(Construct::function_call("fn(2)").unwrap().1.name(), "fn");
        assert_eq!(Construct::function_call("fn(2)").unwrap().1.args().len(), 1);

        assert_eq!(
            Construct::function_call("fn(1, 2, 3)").unwrap().1.name(),
            "fn"
        );
        assert_eq!(
            Construct::function_call("fn(a, hey(), 3.12)")
                .unwrap()
                .1
                .name(),
            "fn"
        );
        assert_eq!(
            Construct::function_call("fn(1, 2, 3)")
                .unwrap()
                .1
                .args()
                .len(),
            3
        );

        assert_eq!(
            Construct::function_call("fn(1   , 2,3)").unwrap().1.name(),
            "fn"
        );
        assert_eq!(
            Construct::function_call("fn(1   , 2,3)")
                .unwrap()
                .1
                .args()
                .len(),
            3
        );
    }

    #[test]
    fn t_function_call_invalid() {
        match Construct::function_call("fn(") {
            Ok(_) => assert!(false, "Unterminated parenthesis"),
            Err(_) => assert!(true),
        }
        match Construct::function_call("fn))") {
            Ok(_) => assert!(false, "Wrong parenthesis"),
            Err(_) => assert!(true),
        }
        match Construct::function_call("fn((") {
            Ok(_) => assert!(false, "Wrong parenthesis again"),
            Err(_) => assert!(true),
        }
        match Construct::function_call("fn((") {
            Ok(_) => assert!(false, "Wrong parenthesis again"),
            Err(_) => assert!(true),
        }
        match Construct::function_call("fn((") {
            Ok(_) => assert!(false, "Wrong parenthesis again"),
            Err(_) => assert!(true),
        }
    }

    #[test]
    fn t_function_call_multiarg_invalid() {
        match Construct::function_call("fn(1, 2, 3, 4,)") {
            Ok(_) => assert!(false, "Unterminated arglist"),
            Err(_) => assert!(true),
        }
        match Construct::function_call("fn(1, 2, 3, 4,   )") {
            Ok(_) => assert!(false, "Unterminated arglist"),
            Err(_) => assert!(true),
        }
    }

    #[test]
    fn t_block_empty() {
        assert_eq!(Construct::block("{}").unwrap().1.instructions().len(), 0);
    }

    #[test]
    fn t_block_valid_oneline() {
        assert_eq!(
            Construct::block("{ 12a; }").unwrap().1.instructions().len(),
            1
        );
        assert_eq!(
            Construct::block("{ 12a; 14a; }")
                .unwrap()
                .1
                .instructions()
                .len(),
            2
        );
        assert_eq!(
            Construct::block("{ 12a; 14a }")
                .unwrap()
                .1
                .instructions()
                .len(),
            1
        );

        match Construct::block("{ 12a; 14a }").unwrap().1.last() {
            Some(_) => assert!(true),
            None => assert!(false, "Last expression here is valid"),
        }
    }

    #[test]
    fn t_id_type_valid() {
        assert_eq!(
            Construct::identifier_type("name: some_type")
                .unwrap()
                .1
                .name(),
            "name"
        );
        assert_eq!(
            Construct::identifier_type("name: some_type")
                .unwrap()
                .1
                .ty(),
            "some_type"
        );

        assert_eq!(
            Construct::identifier_type("name     :some_type")
                .unwrap()
                .1
                .name(),
            "name"
        );
        assert_eq!(
            Construct::identifier_type("name     :some_type")
                .unwrap()
                .1
                .ty(),
            "some_type"
        );
    }

    #[test]
    fn t_args_dec_empty() {
        assert_eq!(Construct::args_dec("()").unwrap().1.len(), 0);
    }

    #[test]
    fn t_args_dec_one_arg() {
        assert_eq!(Construct::args_dec("(name :ty)").unwrap().1.len(), 1);
    }

    #[test]
    fn t_args_dec_valid() {
        assert_eq!(
            Construct::args_dec("(name :ty, name1      : type1)")
                .unwrap()
                .1
                .len(),
            2
        );
    }

    #[test]
    fn t_return_type_void() {
        assert_eq!(Construct::return_type(""), Ok(("", None)));
        assert_eq!(Construct::return_type("    "), Ok(("", None)));
        assert_eq!(
            Construct::return_type("        { 12 }"),
            Ok(("{ 12 }", None))
        );
    }

    #[test]
    fn t_block_invalid_oneline() {
        match Construct::block("{ 12a;") {
            Ok(_) => assert!(false, "Unterminated bracket"),
            Err(_) => assert!(true),
        }

        match Construct::block("{ 12a") {
            Ok(_) => assert!(false, "Unterminated bracket but on expression"),
            Err(_) => assert!(true),
        }

        match Construct::block("{ 12a; 13a") {
            Ok(_) => assert!(false, "Unterminated bracket but on second expression"),
            Err(_) => assert!(true),
        }

        match Construct::block("12a; 13a }") {
            Ok(_) => assert!(false, "Not starting with a bracket"),
            Err(_) => assert!(true),
        }
    }

    #[test]
    fn t_block_valid_multiline() {
        let input = r#"{
                12a;
                12a;
                13a;
            }"#;

        assert_eq!(Construct::block(input).unwrap().1.instructions().len(), 3);

        let input = r#"{
                12a;
                12a;
                13a;
                14a
            }"#;

        assert_eq!(Construct::block(input).unwrap().1.instructions().len(), 3);

        let input = r#"{
                true;
                false
            }"#;

        assert_eq!(Construct::block(input).unwrap().1.instructions().len(), 1);
    }

    #[test]
    fn t_return_type_non_void() {
        assert_eq!(
            Construct::return_type("-> int"),
            Ok(("", Some("int".to_owned())))
        );
        assert_eq!(
            Construct::return_type("   ->    int   {"),
            Ok(("{", Some("int".to_owned())))
        );
    }

    #[test]
    fn t_function_declaration_valid_simple() {
        let func = Construct::function_declaration("func something() {}")
            .unwrap()
            .1;

        assert_eq!(func.name(), "something");
        assert_eq!(func.ty(), None);
        assert_eq!(func.args().len(), 0);
        assert_eq!(func.fn_kind(), FunctionKind::Func);
    }

    #[test]
    fn t_function_declaration_valid() {
        let func = Construct::function_declaration("func add(lhs: ty, rhs: ty) -> ty {}")
            .unwrap()
            .1;

        assert_eq!(func.name(), "add");
        assert_eq!(func.ty(), Some(&"ty".to_owned()));
        assert_eq!(func.args().len(), 2);
        assert_eq!(func.fn_kind(), FunctionKind::Func);
    }

    #[test]
    fn t_test_valid() {
        let test = Construct::test_declaration("test add() {}").unwrap().1;

        assert_eq!(test.name(), "add");
        assert_eq!(test.ty(), None);
        assert_eq!(test.fn_kind(), FunctionKind::Test);
    }

    #[test]
    fn t_test_invalid() {
        match Construct::test_declaration("test add(a: int) -> int {}") {
            Ok(_) => assert!(false, "Can't have arguments to a test"),
            Err(_) => assert!(true),
        };
    }

    #[test]
    fn t_mock_valid() {
        let test = Construct::mock_declaration("mock add(lhs: ty, rhs: ty) {}")
            .unwrap()
            .1;

        assert_eq!(test.name(), "add");
        assert_eq!(test.ty(), None);
        assert_eq!(test.fn_kind(), FunctionKind::Mock);
    }

    #[test]
    fn t_ext_valid() {
        let test = Construct::ext_declaration("ext func add(lhs: ty, rhs: ty) -> ty;")
            .unwrap()
            .1;

        assert_eq!(test.name(), "add");
        assert_eq!(test.ty(), Some(&"ty".to_owned()));
        assert_eq!(test.fn_kind(), FunctionKind::Ext);
    }

    #[test]
    fn t_ext_valid_void() {
        let test = Construct::ext_declaration("ext func add(lhs: ty, rhs: ty);")
            .unwrap()
            .1;

        assert_eq!(test.name(), "add");
        assert_eq!(test.ty(), None);
        assert_eq!(test.fn_kind(), FunctionKind::Ext);
    }

    #[test]
    fn t_ext_invalid() {
        match Construct::ext_declaration("ext func add(a: int) -> int {}") {
            Ok(_) => assert!(false, "Can't have a block for an ext function"),
            Err(_) => assert!(true),
        };
    }

    #[test]
    fn t_if_else_just_if() {
        let ie = Construct::if_else("if condition {}");

        match &ie {
            Ok(_) => assert!(true),
            Err(_) => assert!(false, "Valid to only have if"),
        };
    }

    #[test]
    fn t_if_else() {
        match Construct::if_else("if condition {} else {}") {
            Ok((input, _)) => assert_eq!(input, ""),
            Err(_) => assert!(false, "Valid to have empty blocks"),
        };
    }

    #[test]
    fn t_audit_simple() {
        match Construct::audit("audit {}") {
            Ok(_) => assert!(true),
            Err(_) => assert!(false, "Valid audit syntax"),
        }
    }

    #[test]
    fn t_loop_valid() {
        match Construct::loop_block("loop {}") {
            Ok((i, _)) => assert_eq!(i, ""),
            Err(_) => assert!(false, "Valid empty loop"),
        }
    }

    #[test]
    fn t_loop_invalid() {
        match Construct::loop_block("loo {}") {
            Ok(_) => assert!(false, "`loo` is not the keyword"),
            Err(_) => assert!(true),
        };

        match Construct::loop_block("loop") {
            Ok(_) => assert!(false, "A block is required"),
            Err(_) => assert!(true),
        };
    }

    #[test]
    fn t_while_valid() {
        match Construct::while_block("while x_99 {}") {
            Ok((i, _)) => assert_eq!(i, ""),
            Err(_) => assert!(false, "Valid empty while"),
        }
    }

    #[test]
    fn t_while_invalid() {
        match Construct::while_block("while {}") {
            Ok(_) => assert!(false, "Need a condition"),
            Err(_) => assert!(true),
        };

        match Construct::while_block("while") {
            Ok(_) => assert!(false, "A block is required"),
            Err(_) => assert!(true),
        };
    }

    #[test]
    fn t_for_valid() {
        match Construct::for_block("for x_99 in x_99 {}") {
            Ok((i, _)) => assert_eq!(i, ""),
            Err(_) => assert!(false, "Valid empty for"),
        }
    }

    #[test]
    fn t_for_invalid() {
        match Construct::for_block("for {}") {
            Ok(_) => assert!(false, "Need a variable and range"),
            Err(_) => assert!(true),
        };

        match Construct::for_block("for x99 in {}") {
            Ok(_) => assert!(false, "A range is required"),
            Err(_) => assert!(true),
        };

        match Construct::for_block("for x99 in { { { inner_block() } } }") {
            Ok(_) => assert!(false, "A range is required"),
            Err(_) => assert!(true),
        };
    }

    #[test]
    fn t_jinko_inst_valid() {
        assert_eq!(Construct::jinko_inst("@dump()"), Ok(("", JinkoInst::Dump)));
        assert_eq!(
            Construct::jinko_inst("@quit(something, something_else)"),
            Ok(("", JinkoInst::Quit))
        );
    }

    #[test]
    fn t_binary_op_valid() {
        match Construct::binary_op("a *   12 ") {
            Ok(_) => assert!(true),
            Err(_) => assert!(false, "Valid to have multi spaces"),
        };
        match Construct::binary_op("some() + 12.1") {
            Ok(_) => assert!(true),
            Err(_) => assert!(false, "Valid to have multiple expression types"),
        };
    }

    #[test]
    fn t_binary_op_invalid() {
        match Construct::binary_op("a ? 12") {
            Ok(_) => assert!(false, "? is not a binop"),
            Err(_) => assert!(true),
        };
    }

    #[test]
    fn t_custom_type_simple() {
        match Construct::_custom_type("type Int(v: int);") {
            Ok(_) => assert!(true),
            Err(_) => assert!(false, "Just one int is valid"),
        };
        match Construct::_custom_type("type Ints(a: int, b: int);") {
            Ok(_) => assert!(true),
            Err(_) => assert!(false, "Two integers is valid"),
        };
        match Construct::_custom_type("type Compound(i: int, s: str);") {
            Ok(_) => assert!(true),
            Err(_) => assert!(false, "Different types are valid"),
        };
        match Construct::_custom_type(
            "type Custom(v: int, a: SomeType, b: Another, c: lower_case);",
        ) {
            Ok(_) => assert!(true),
            Err(_) => assert!(false, "Custom types in custom types are valid"),
        };
    }

    #[test]
    fn t_custom_type_empty() {
        match Construct::_custom_type("type Empty();") {
            Ok(_) => assert!(false, "Can't have empty types"),
            Err(_) => assert!(true),
        }
    }

    #[test]
    fn t_custom_type_invalid() {
        match Construct::_custom_type("type ExtraComma(a: int, b: int,);") {
            Ok(_) => assert!(false, "Extra comma in type definition"),
            Err(_) => assert!(true),
        }
    }

    #[test]
    fn t_func_dec_binop() {
        match Construct::function_declaration("func a(a: int, b:int) -> int { a + b }") {
            Ok(_) => assert!(true),
            Err(_) => assert!(false, "Valid to directly return a binop"),
        }
    }

    #[test]
    fn t_func_dec_return_arg() {
        match Construct::function_declaration("func a(a: int, b:int) -> int { a }") {
            Ok(_) => assert!(true),
            Err(_) => assert!(false, "Valid to directly return an argument"),
        }
    }

    #[test]
    fn t_func_dec_return_arg_plus_stmt() {
        match Construct::function_declaration("func a(a: int, b:int) -> int { something(); a }") {
            Ok(_) => assert!(true),
            Err(_) => assert!(
                false,
                "Valid to directly return an argument after a statement"
            ),
        }
    }

    #[test]
    fn t_func_dec_return_binop_plus_stmt() {
        match Construct::function_declaration("func a(a: int, b:int) -> int { something(); a + b }")
        {
            Ok(_) => assert!(true),
            Err(_) => assert!(false, "Valid to directly return a binop after a statement"),
        }
    }

    #[test]
    fn t_func_dec_return_binop_as_var() {
        match Construct::function_declaration("func a(a: int, b:int) -> int { res = a + b; res }") {
            Ok(_) => assert!(true),
            Err(_) => assert!(false, "Valid to directly return a binop as a variable"),
        }
    }

    #[test]
    fn t_func_call_with_true_arg_is_func_call() {
        let res = Construct::expression("h(true)").unwrap().1;
        res.downcast_ref::<FunctionCall>().unwrap();

        // There might be a bug that a function call with just a boolean argument gets
        // parsed as a variable. This test aims at correcting that regression. If it
        // fails, then it means the function call did not get parsed as a function call
    }
}<|MERGE_RESOLUTION|>--- conflicted
+++ resolved
@@ -20,8 +20,8 @@
     shunting_yard::ShuntingYard, tokens::Token,
 };
 use crate::instruction::{
-    Audit, Block, FunctionCall, FunctionDec, DecArg, FunctionKind, IfElse, Instruction,
-    Loop, LoopKind, Var, VarAssign, CustomType,
+    Audit, Block, CustomType, DecArg, FunctionCall, FunctionDec, FunctionKind, IfElse, Instruction,
+    Loop, LoopKind, Var, VarAssign,
 };
 
 pub struct Construct;
@@ -48,10 +48,7 @@
             Construct::binary_op,
             BoxConstruct::variable,
             Construct::constant,
-<<<<<<< HEAD
             BoxConstruct::custom_type,
-=======
->>>>>>> e0991eea
         ))(input)?;
 
         let (input, _) = Token::maybe_consume_extra(input)?;
@@ -59,8 +56,6 @@
         Ok((input, value))
     }
 
-<<<<<<< HEAD
-=======
     /// Parse an expression and maybe the semicolon that follows.
     ///
     /// `<expression> [ ; ]`
@@ -71,7 +66,6 @@
         Ok((input, expr))
     }
 
->>>>>>> e0991eea
     /// Constants are raw values in the source code. For example, `"string"`, `12` and
     /// `0.5`.
     ///
@@ -617,12 +611,7 @@
     /// Parse a user-defined custom type
     ///
     /// `<type> <TypeName> ( <typed_arg_list> ) ;`
-<<<<<<< HEAD
     pub fn custom_type(input: &str) -> IResult<&str, CustomType> {
-=======
-    // FIXME: Un-underscore for 0.1.1
-    pub fn _custom_type(input: &str) -> IResult<&str, &str> {
->>>>>>> e0991eea
         let (input, _) = Token::maybe_consume_extra(input)?;
         let (input, _) = Token::_type_tok(input)?;
         let (input, _) = Token::maybe_consume_extra(input)?;
